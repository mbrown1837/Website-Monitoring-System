--- conflicted
+++ resolved
@@ -1,7 +1,6 @@
 # Website Monitoring System Dockerfile for Coolify
 FROM python:3.11-slim
 
-<<<<<<< HEAD
 # Set environment variables
 ENV PYTHONUNBUFFERED=1
 ENV FLASK_ENV=production
@@ -30,32 +29,10 @@
     libgtk-3-0 \
     libdrm2 \
     libxkbcommon0 \
-    libxcomposite1 \
-    libxdamage1 \
-    libxrandr2 \
     libgbm1 \
-    libasound2 \
-    && rm -rf /var/lib/apt/lists/*
-
-# Install Playwright browsers
-RUN playwright install chromium
-RUN playwright install-deps chromium
-=======
-# --- NEW SECTION ---
-# Install system dependencies for OpenCV and Playwright
-RUN apt-get update && apt-get install -y \
     libgl1-mesa-glx \
-    libnss3 \
-    libatk1.0-0 \
-    libatk-bridge2.0-0 \
-    libcups2 \
-    libgtk-3-0 \
-    libgbm1 \
-    libasound2 \
     --no-install-recommends \
     && rm -rf /var/lib/apt/lists/*
-# --- END NEW SECTION ---
->>>>>>> ea308f11
 
 # Set working directory
 WORKDIR /app
@@ -69,16 +46,11 @@
 # Copy application code
 COPY . .
 
-<<<<<<< HEAD
-# Create necessary directories
-RUN mkdir -p data/snapshots data/logs
-
-# Set permissions
-RUN chmod -R 755 data/
-=======
 # Install Playwright browsers
 RUN playwright install --with-deps chromium
->>>>>>> ea308f11
+
+# Create necessary directories and set permissions
+RUN mkdir -p data/snapshots data/logs && chmod -R 755 data/
 
 # Expose port
 EXPOSE 5001
